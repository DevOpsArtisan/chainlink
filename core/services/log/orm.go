--- conflicted
+++ resolved
@@ -16,15 +16,10 @@
 //go:generate mockery --name ORM --output ./mocks/ --case=underscore --structname ORM --filename orm.go
 
 type ORM interface {
-<<<<<<< HEAD
-	WasBroadcastConsumed(tx *gorm.DB, blockHash common.Hash, logIndex uint, jobID interface{}) (bool, error)
-	MarkBroadcastConsumed(tx *gorm.DB, blockHash common.Hash, blockNumber uint64, logIndex uint, jobID interface{}) error
-	DeleteNewestBroadcastsUntil(tx *gorm.DB, blockNumber uint64) error
-=======
 	FindConsumedLogs(fromBlockNum int64, toBlockNum int64) ([]LogBroadcast, error)
 	WasBroadcastConsumed(tx *gorm.DB, blockHash common.Hash, logIndex uint, jobID JobIdSelect) (bool, error)
 	MarkBroadcastConsumed(tx *gorm.DB, blockHash common.Hash, blockNumber uint64, logIndex uint, jobID JobIdSelect) error
->>>>>>> 4d431ba8
+	DeleteNewestBroadcastsUntil(tx *gorm.DB, blockNumber uint64) error
 }
 
 type orm struct {
@@ -102,12 +97,6 @@
 	return nil
 }
 
-<<<<<<< HEAD
-func (o *orm) DeleteNewestBroadcastsUntil(tx *gorm.DB, blockNumber uint64) error {
-	return tx.Exec(`
-        DELETE FROM log_broadcasts WHERE block_number >= blockNumber
-    `, blockNumber).Error
-=======
 // LogBroadcast - gorm-compatible receive data from log_broadcasts table columns
 type LogBroadcast struct {
 	BlockHash common.Hash
@@ -145,5 +134,10 @@
 		log.Index,
 		NewJobIdFromListener(listener).String(),
 	}
->>>>>>> 4d431ba8
+}
+
+func (o *orm) DeleteNewestBroadcastsUntil(tx *gorm.DB, blockNumber uint64) error {
+	return tx.Exec(`
+        DELETE FROM log_broadcasts WHERE block_number >= blockNumber
+    `, blockNumber).Error
 }